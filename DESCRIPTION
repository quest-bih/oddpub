Package: oddpub
Type: Package
Title: Detection of Open Data & Open Code statements in biomedical publications
<<<<<<< HEAD
Version: 7.1.0
=======
Version: 7.0.31
>>>>>>> d78980cf
Authors@R: 
    c(person("Nico", "Riedel",
    role = "aut"),
    person("Vladislav", "Nachev",
    role = c("aut", "cre"),
    email = "vladislav.nachev@charite.de",
    comment = c(ORCID = "0000-0003-0521-6153")))
<<<<<<< HEAD
Date: 2024-10-14
=======
Date: 2024-10-09
>>>>>>> d78980cf
Description: Detection of Open Data & Open Code statements in biomedical publications.
  Uses publication PDFs as input and returns both Open Data/Code: 'TRUE/FALSE', the detected statement,
  as well as additional metadata.
License: AGPL (>= 3)
URL: https://github.com/quest-bih/oddpub
Encoding: UTF-8
LazyData: true
Imports:
  tokenizers, stringr, vctrs, readr, dplyr, purrr, pdftools, furrr, tibble, rlang, tidyr, lubridate
Suggests: 
  testthat
RoxygenNote: 7.3.2<|MERGE_RESOLUTION|>--- conflicted
+++ resolved
@@ -1,11 +1,7 @@
 Package: oddpub
 Type: Package
 Title: Detection of Open Data & Open Code statements in biomedical publications
-<<<<<<< HEAD
 Version: 7.1.0
-=======
-Version: 7.0.31
->>>>>>> d78980cf
 Authors@R: 
     c(person("Nico", "Riedel",
     role = "aut"),
@@ -13,11 +9,7 @@
     role = c("aut", "cre"),
     email = "vladislav.nachev@charite.de",
     comment = c(ORCID = "0000-0003-0521-6153")))
-<<<<<<< HEAD
 Date: 2024-10-14
-=======
-Date: 2024-10-09
->>>>>>> d78980cf
 Description: Detection of Open Data & Open Code statements in biomedical publications.
   Uses publication PDFs as input and returns both Open Data/Code: 'TRUE/FALSE', the detected statement,
   as well as additional metadata.
@@ -26,7 +18,19 @@
 Encoding: UTF-8
 LazyData: true
 Imports:
-  tokenizers, stringr, vctrs, readr, dplyr, purrr, pdftools, furrr, tibble, rlang, tidyr, lubridate
+    tokenizers,
+    stringr,
+    vctrs,
+    readr,
+    dplyr,
+    purrr,
+    pdftools,
+    furrr,
+    tibble,
+    rlang,
+    tidyr,
+    lubridate,
+    yaml
 Suggests: 
   testthat
 RoxygenNote: 7.3.2